--- conflicted
+++ resolved
@@ -29,27 +29,10 @@
     [(); Spec::SYNC_COMMITTEE_SIZE]:,
 {
     fn from(args: CommitteeRotationArgs<Spec>) -> Self {
-<<<<<<< HEAD
         let poseidon_commitment = poseidon_committee_commitment_from_compressed(
             &args.pubkeys_compressed.iter().cloned().collect_vec(),
         );
         let sync_committee_poseidon = ethers::prelude::U256::from_little_endian(&poseidon_commitment.to_bytes());
-
-=======
-        let poseidon_commitment_be = poseidon_committee_commitment_from_compressed(
-            &args.pubkeys_compressed.iter().cloned().collect_vec(),
-        )
-        .unwrap()
-        .into_iter()
-        .rev() // need to reverse to match the endianness of the solidity encoding
-        .collect_vec()
-        .try_into()
-        .unwrap();
->>>>>>> edd6129b
-
-        // Endianess here is super confusing
-        // This should be solved by having `committee_poseidong` only be `uint256`
-        // See https://github.com/ChainSafe/Spectre/pull/42
 
         let mut pk_vector: Vector<Vector<u8, 48>, { Spec::SYNC_COMMITTEE_SIZE }> = args
             .pubkeys_compressed
@@ -69,11 +52,7 @@
 
         RotateInput {
             sync_committee_ssz,
-<<<<<<< HEAD
             sync_committee_poseidon,
-=======
-            sync_committee_poseidon: poseidon_commitment_be,
->>>>>>> edd6129b
         }
     }
 }
