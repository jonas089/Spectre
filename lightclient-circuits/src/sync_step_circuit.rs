--- conflicted
+++ resolved
@@ -109,13 +109,7 @@
             y_signs_packed,
         )?;
 
-<<<<<<< HEAD
         let attested_slot_bytes: HashInputChunk<_> = args.attested_header.slot.into_witness();
-=======
-        // Compute attested header root
-        let attested_slot_bytes: HashInputChunk<_> =
-            args.attested_header.slot.as_u64().into_witness();
->>>>>>> 8902f510
         let attested_header_state_root = args
             .attested_header
             .state_root
@@ -155,7 +149,6 @@
             .iter()
             .map(|&b| builder.main().load_witness(F::from(b as u64)))
             .collect_vec();
-<<<<<<< HEAD
         let finalized_slot_bytes: HashInputChunk<_> = args.finalized_header.slot.into_witness();
 
         let finalized_header_root = args
@@ -169,11 +162,6 @@
             .collect_vec();
 
         verify_merkle_multiproof(
-=======
-        let finalized_slot_bytes: HashInputChunk<_> =
-            args.finalized_header.slot.as_u64().into_witness();
-        let finalized_header_root = ssz_merkleize_chunks(
->>>>>>> 8902f510
             builder,
             &sha256_chip,
             args.finalized_header_multiproof
