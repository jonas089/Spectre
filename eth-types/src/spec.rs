--- conflicted
+++ resolved
@@ -20,15 +20,10 @@
     const EXECUTION_STATE_ROOT_DEPTH: usize;
     const FINALIZED_HEADER_INDEX: usize;
     const FINALIZED_HEADER_DEPTH: usize;
-<<<<<<< HEAD
-    const BYTES_PER_LOGS_BLOOM: usize = 256;
-    const MAX_EXTRA_DATA_BYTES: usize = 32;
 
     const HEADER_SLOT_INDEX: usize = 8;
     const HEADER_STATE_ROOT_INDEX: usize = 11;
     const HEADER_BODY_ROOT_INDEX: usize = 12;
-=======
->>>>>>> 8902f510
 }
 
 #[derive(Copy, Clone, PartialEq, Eq, Debug, Default)]
