[package]
name = "preprocessor"
version = "0.1.0"
edition = "2021"

[lib]
name = "preprocessor"
path = "src/lib.rs"

[[bin]]
name = "unit-test-gen"
path = "src/unit_test_gen.rs"
required-features = ["test-gen"]


[dependencies]
halo2curves.workspace = true
group.workspace = true

# misc
eyre = "0.6"
tokio = { version = "1", features = ["full"] }
url = "2.2.2"

hex.workspace = true
log.workspace = true
itertools.workspace = true
serde_json.workspace = true
serde.workspace = true
<<<<<<< HEAD
ethereum-consensus-types.workspace = true
sha2.workspace = true
=======

ethereum-types = {workspace = true, default-features = false }
eth2.workspace = true
tree_hash.workspace = true
merkle_proof.workspace = true

>>>>>>> 8902f510
# local
eth-types.workspace = true
lightclient-circuits.workspace = true
reqwest = "0.11.22"

blst = { version = "0.3.11", default-features = false, features = [ "portable", "no-threads" ]}

[dev-dependencies]
halo2-base.workspace = true
snark-verifier-sdk.workspace = true
ark-std.workspace = true

[features]
test-gen = []<|MERGE_RESOLUTION|>--- conflicted
+++ resolved
@@ -27,17 +27,12 @@
 itertools.workspace = true
 serde_json.workspace = true
 serde.workspace = true
-<<<<<<< HEAD
-ethereum-consensus-types.workspace = true
-sha2.workspace = true
-=======
 
 ethereum-types = {workspace = true, default-features = false }
 eth2.workspace = true
 tree_hash.workspace = true
 merkle_proof.workspace = true
 
->>>>>>> 8902f510
 # local
 eth-types.workspace = true
 lightclient-circuits.workspace = true
